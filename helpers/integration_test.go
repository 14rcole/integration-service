package helpers_test

import (
	"fmt"
	"time"

	"github.com/go-logr/logr"
	. "github.com/onsi/ginkgo/v2"
	. "github.com/onsi/gomega"
	"github.com/redhat-appstudio/integration-service/api/v1alpha1"
	tektonv1beta1 "github.com/tektoncd/pipeline/pkg/apis/pipeline/v1beta1"

	applicationapiv1alpha1 "github.com/redhat-appstudio/application-api/api/v1alpha1"
	"github.com/redhat-appstudio/integration-service/gitops"
	"github.com/redhat-appstudio/integration-service/helpers"
	"k8s.io/apimachinery/pkg/api/errors"
	metav1 "k8s.io/apimachinery/pkg/apis/meta/v1"
	"k8s.io/apimachinery/pkg/types"
	"knative.dev/pkg/apis"
	v1 "knative.dev/pkg/apis/duck/v1"
	logf "sigs.k8s.io/controller-runtime/pkg/log"
)

var _ = Describe("Pipeline Adapter", Ordered, func() {
	const (
		applicationName = "application-sample"
		SampleRepoLink  = "https://github.com/devfile-samples/devfile-sample-java-springboot-basic"
	)

	var (
<<<<<<< HEAD
		testpipelineRun      *tektonv1beta1.PipelineRun
		testBuildPipelineRun *tektonv1beta1.PipelineRun
		successfulTaskRun    *tektonv1beta1.TaskRun
		failedTaskRun        *tektonv1beta1.TaskRun
		skippedTaskRun       *tektonv1beta1.TaskRun
		emptyTaskRun         *tektonv1beta1.TaskRun
		malformedTaskRun     *tektonv1beta1.TaskRun
		brokenJSONTaskRun    *tektonv1beta1.TaskRun
		now                  time.Time
		hasComp              *applicationapiv1alpha1.Component
		hasApp               *applicationapiv1alpha1.Application
		hasSnapshot          *applicationapiv1alpha1.Snapshot
		logger               logr.Logger
		sample_image         string
=======
		//two test pipeline for integrationTestScenario
		testpipelineRun         *tektonv1beta1.PipelineRun
		testpipelineRunFailed   *tektonv1beta1.PipelineRun
		testBuildPipelineRun    *tektonv1beta1.PipelineRun
		successfulTaskRun       *tektonv1beta1.TaskRun
		failedTaskRun           *tektonv1beta1.TaskRun
		skippedTaskRun          *tektonv1beta1.TaskRun
		emptyTaskRun            *tektonv1beta1.TaskRun
		malformedTaskRun        *tektonv1beta1.TaskRun
		brokenJSONTaskRun       *tektonv1beta1.TaskRun
		now                     time.Time
		hasComp                 *applicationapiv1alpha1.Component
		hasApp                  *applicationapiv1alpha1.Application
		hasSnapshot             *applicationapiv1alpha1.Snapshot
		logger                  logr.Logger
		integrationTestScenario *v1alpha1.IntegrationTestScenario
		sample_image            string
>>>>>>> 88a4ba84
	)

	BeforeAll(func() {
		logger = logf.Log.WithName("helpers_test")
		now = time.Now()

		hasApp = &applicationapiv1alpha1.Application{
			ObjectMeta: metav1.ObjectMeta{
				Name:      applicationName,
				Namespace: "default",
			},
			Spec: applicationapiv1alpha1.ApplicationSpec{
				DisplayName: applicationName,
				Description: "This is an example application",
			},
		}
		Expect(k8sClient.Create(ctx, hasApp)).Should(Succeed())

		hasComp = &applicationapiv1alpha1.Component{
			ObjectMeta: metav1.ObjectMeta{
				Name:      "component-sample",
				Namespace: "default",
			},
			Spec: applicationapiv1alpha1.ComponentSpec{
				ComponentName: "component-sample",
				Application:   applicationName,
				Source: applicationapiv1alpha1.ComponentSource{
					ComponentSourceUnion: applicationapiv1alpha1.ComponentSourceUnion{
						GitSource: &applicationapiv1alpha1.GitSource{
							URL: SampleRepoLink,
						},
					},
				},
			},
		}
		Expect(k8sClient.Create(ctx, hasComp)).Should(Succeed())

<<<<<<< HEAD
=======
		integrationTestScenario = &v1alpha1.IntegrationTestScenario{
			ObjectMeta: metav1.ObjectMeta{
				Name:      "example-pass",
				Namespace: "default",

				Labels: map[string]string{
					"test.appstudio.openshift.io/optional": "false",
				},
			},
			Spec: v1alpha1.IntegrationTestScenarioSpec{
				Application: "application-sample",
				Bundle:      "quay.io/kpavic/test-bundle:component-pipeline-pass",
				Pipeline:    "component-pipeline-pass",
				Environment: v1alpha1.TestEnvironment{
					Name: "envname",
					Type: "POC",
					Configuration: &applicationapiv1alpha1.EnvironmentConfiguration{
						Env: []applicationapiv1alpha1.EnvVarPair{},
					},
				},
			},
		}
		Expect(k8sClient.Create(ctx, integrationTestScenario)).Should(Succeed())

>>>>>>> 88a4ba84
		successfulTaskRun = &tektonv1beta1.TaskRun{
			ObjectMeta: metav1.ObjectMeta{
				Name:      "test-taskrun-pass",
				Namespace: "default",
			},
			Spec: tektonv1beta1.TaskRunSpec{
				TaskRef: &tektonv1beta1.TaskRef{
					Name:   "test-taskrun-pass",
					Bundle: "quay.io/redhat-appstudio/example-tekton-bundle:test",
				},
			},
		}

		Expect(k8sClient.Create(ctx, successfulTaskRun)).Should(Succeed())

		successfulTaskRun.Status = tektonv1beta1.TaskRunStatus{
			TaskRunStatusFields: tektonv1beta1.TaskRunStatusFields{
				StartTime:      &metav1.Time{Time: now},
				CompletionTime: &metav1.Time{Time: now.Add(5 * time.Minute)},
				TaskRunResults: []tektonv1beta1.TaskRunResult{
					{
<<<<<<< HEAD
						Name: "HACBS_TEST_OUTPUT",
=======
						Name: "TEST_OUTPUT",
>>>>>>> 88a4ba84
						Value: *tektonv1beta1.NewArrayOrString(`{
											"result": "SUCCESS",
											"timestamp": "1665405318",
											"failures": 0,
											"successes": 10,
											"warnings": 0
										}`),
					},
				},
			},
		}
		Expect(k8sClient.Status().Update(ctx, successfulTaskRun)).Should(Succeed())

		failedTaskRun = &tektonv1beta1.TaskRun{
			ObjectMeta: metav1.ObjectMeta{
				Name:      "test-taskrun-fail",
				Namespace: "default",
			},
			Spec: tektonv1beta1.TaskRunSpec{
				TaskRef: &tektonv1beta1.TaskRef{
					Name:   "test-taskrun-fail",
					Bundle: "quay.io/redhat-appstudio/example-tekton-bundle:test",
				},
			},
		}

		Expect(k8sClient.Create(ctx, failedTaskRun)).Should(Succeed())

		failedTaskRun.Status = tektonv1beta1.TaskRunStatus{
			TaskRunStatusFields: tektonv1beta1.TaskRunStatusFields{
				StartTime:      &metav1.Time{Time: now},
				CompletionTime: &metav1.Time{Time: now.Add(5 * time.Minute)},
				TaskRunResults: []tektonv1beta1.TaskRunResult{
					{
<<<<<<< HEAD
						Name: "HACBS_TEST_OUTPUT",
=======
						Name: "TEST_OUTPUT",
>>>>>>> 88a4ba84
						Value: *tektonv1beta1.NewArrayOrString(`{
											"result": "FAILURE",
											"timestamp": "1665405317",
											"failures": 1,
											"successes": 0,
											"warnings": 0
										}`),
					},
				},
			},
		}
		Expect(k8sClient.Status().Update(ctx, failedTaskRun)).Should(Succeed())

		skippedTaskRun = &tektonv1beta1.TaskRun{
			ObjectMeta: metav1.ObjectMeta{
				Name:      "test-taskrun-skip",
				Namespace: "default",
			},
			Spec: tektonv1beta1.TaskRunSpec{
				TaskRef: &tektonv1beta1.TaskRef{
					Name:   "test-taskrun-skip",
					Bundle: "quay.io/redhat-appstudio/example-tekton-bundle:test",
				},
			},
		}

		Expect(k8sClient.Create(ctx, skippedTaskRun)).Should(Succeed())

		skippedTaskRun.Status = tektonv1beta1.TaskRunStatus{
			TaskRunStatusFields: tektonv1beta1.TaskRunStatusFields{
				StartTime:      &metav1.Time{Time: now.Add(5 * time.Minute)},
				CompletionTime: &metav1.Time{Time: now.Add(10 * time.Minute)},
				TaskRunResults: []tektonv1beta1.TaskRunResult{
					{
<<<<<<< HEAD
						Name: "HACBS_TEST_OUTPUT",
=======
						Name: "TEST_OUTPUT",
>>>>>>> 88a4ba84
						Value: *tektonv1beta1.NewArrayOrString(`{
											"result": "SKIPPED",
											"timestamp": "1665405318",
											"failures": 0,
											"successes": 0,
											"warnings": 0
										}`),
					},
				},
			},
		}
		Expect(k8sClient.Status().Update(ctx, skippedTaskRun)).Should(Succeed())

		emptyTaskRun = &tektonv1beta1.TaskRun{
			ObjectMeta: metav1.ObjectMeta{
				Name:      "test-taskrun-empty",
				Namespace: "default",
			},
			Spec: tektonv1beta1.TaskRunSpec{
				TaskRef: &tektonv1beta1.TaskRef{
					Name:   "test-taskrun-empty",
					Bundle: "quay.io/redhat-appstudio/example-tekton-bundle:test",
				},
			},
		}

		Expect(k8sClient.Create(ctx, emptyTaskRun)).Should(Succeed())

		emptyTaskRun.Status = tektonv1beta1.TaskRunStatus{
			TaskRunStatusFields: tektonv1beta1.TaskRunStatusFields{},
		}
		Expect(k8sClient.Status().Update(ctx, emptyTaskRun)).Should(Succeed())

		malformedTaskRun = &tektonv1beta1.TaskRun{
			ObjectMeta: metav1.ObjectMeta{
				Name:      "test-taskrun-malformed",
				Namespace: "default",
			},
			Spec: tektonv1beta1.TaskRunSpec{
				TaskRef: &tektonv1beta1.TaskRef{
					Name:   "test-taskrun-malformed",
					Bundle: "quay.io/redhat-appstudio/example-tekton-bundle:test",
				},
			},
		}

		Expect(k8sClient.Create(ctx, malformedTaskRun)).Should(Succeed())

		malformedTaskRun.Status = tektonv1beta1.TaskRunStatus{
			TaskRunStatusFields: tektonv1beta1.TaskRunStatusFields{
				StartTime:      &metav1.Time{Time: now},
				CompletionTime: &metav1.Time{Time: now.Add(5 * time.Minute)},
				TaskRunResults: []tektonv1beta1.TaskRunResult{
					{
<<<<<<< HEAD
						Name:  "HACBS_TEST_OUTPUT",
=======
						Name:  "TEST_OUTPUT",
>>>>>>> 88a4ba84
						Value: *tektonv1beta1.NewArrayOrString("invalid json"),
					},
				},
			},
		}
		Expect(k8sClient.Status().Update(ctx, malformedTaskRun)).Should(Succeed())

		brokenJSONTaskRun = &tektonv1beta1.TaskRun{
			ObjectMeta: metav1.ObjectMeta{
				Name:      "test-taskrun-broken",
				Namespace: "default",
			},
			Spec: tektonv1beta1.TaskRunSpec{
				TaskRef: &tektonv1beta1.TaskRef{
					Name:   "test-taskrun-broken",
					Bundle: "quay.io/redhat-appstudio/example-tekton-bundle:test",
				},
			},
		}

		Expect(k8sClient.Create(ctx, brokenJSONTaskRun)).Should(Succeed())

		brokenJSONTaskRun.Status = tektonv1beta1.TaskRunStatus{
			TaskRunStatusFields: tektonv1beta1.TaskRunStatusFields{
				StartTime:      &metav1.Time{Time: now},
				CompletionTime: &metav1.Time{Time: now.Add(5 * time.Minute)},
				TaskRunResults: []tektonv1beta1.TaskRunResult{
					{
<<<<<<< HEAD
						Name: "HACBS_TEST_OUTPUT",
=======
						Name: "TEST_OUTPUT",
>>>>>>> 88a4ba84
						Value: *tektonv1beta1.NewArrayOrString(`{
											"success":false,
											"errors":[{"code":6007,"message":"Malformed JSON in request body"}],
											"messages":[],
											"result":null,}`),
					},
				},
			},
		}
		Expect(k8sClient.Status().Update(ctx, brokenJSONTaskRun)).Should(Succeed())

	})

	BeforeEach(func() {
		sample_image = "quay.io/redhat-appstudio/sample-image"

		hasSnapshot = &applicationapiv1alpha1.Snapshot{
			ObjectMeta: metav1.ObjectMeta{
				Name:      "snapshot-sample",
				Namespace: "default",
				Labels: map[string]string{
					gitops.SnapshotTypeLabel:      "component",
					gitops.SnapshotComponentLabel: "component-sample",
				},
			},
			Spec: applicationapiv1alpha1.SnapshotSpec{
				Application: hasApp.Name,
				Components: []applicationapiv1alpha1.SnapshotComponent{
					{
						Name:           "component-sample",
						ContainerImage: sample_image,
					},
				},
			},
		}
		Expect(k8sClient.Create(ctx, hasSnapshot)).Should(Succeed())

		testpipelineRun = &tektonv1beta1.PipelineRun{
			ObjectMeta: metav1.ObjectMeta{
				Name:      "pipelinerun-component-sample",
				Namespace: "default",
				Labels: map[string]string{
					"pac.test.appstudio.openshift.io/url-org":         "redhat-appstudio",
					"pac.test.appstudio.openshift.io/original-prname": "build-service-on-push",
					"pac.test.appstudio.openshift.io/url-repository":  "build-service",
					"pac.test.appstudio.openshift.io/repository":      "build-service-pac",
					"pipelines.appstudio.openshift.io/type":           "test",
					"appstudio.openshift.io/snapshot":                 hasSnapshot.Name,
					"test.appstudio.openshift.io/scenario":            integrationTestScenario.Name,
				},
				Annotations: map[string]string{
					"pac.test.appstudio.openshift.io/on-target-branch": "[main]",
				},
			},
			Spec: tektonv1beta1.PipelineRunSpec{
				PipelineRef: &tektonv1beta1.PipelineRef{
					Name:   "component-pipeline-pass",
					Bundle: "quay.io/kpavic/test-bundle:component-pipeline-pass",
				},
			},
		}
		Expect(k8sClient.Create(ctx, testpipelineRun)).Should(Succeed())

		testpipelineRunFailed = &tektonv1beta1.PipelineRun{
			ObjectMeta: metav1.ObjectMeta{
				Name:      "pipelinerun-component-sample-failed",
				Namespace: "default",
				Labels: map[string]string{
					"pac.test.appstudio.openshift.io/url-org":         "redhat-appstudio",
					"pac.test.appstudio.openshift.io/original-prname": "build-service-on-push",
					"pac.test.appstudio.openshift.io/url-repository":  "build-service",
					"pac.test.appstudio.openshift.io/repository":      "build-service-pac",
					"pipelines.appstudio.openshift.io/type":           "test",
					"appstudio.openshift.io/snapshot":                 hasSnapshot.Name,
					"test.appstudio.openshift.io/scenario":            integrationTestScenario.Name,
				},
				Annotations: map[string]string{
					"pac.test.appstudio.openshift.io/on-target-branch": "[main]",
				},
			},
			Spec: tektonv1beta1.PipelineRunSpec{
				PipelineRef: &tektonv1beta1.PipelineRef{
					Name:   "component-pipeline-pass",
					Bundle: "quay.io/kpavic/test-bundle:component-pipeline-pass",
				},
			},
		}
		Expect(k8sClient.Create(ctx, testpipelineRunFailed)).Should(Succeed())

		testBuildPipelineRun = &tektonv1beta1.PipelineRun{
			ObjectMeta: metav1.ObjectMeta{
				Name:      "build-pipelinerun-sample",
				Namespace: "default",
				Labels: map[string]string{
					"pipelines.appstudio.openshift.io/type": "build",
					"pipelines.openshift.io/used-by":        "build-cloud",
					"pipelines.openshift.io/runtime":        "nodejs",
					"pipelines.openshift.io/strategy":       "s2i",
					"appstudio.openshift.io/component":      "component-sample",
					"appstudio.openshift.io/application":    applicationName,
				},
			},
			Spec: tektonv1beta1.PipelineRunSpec{
				PipelineRef: &tektonv1beta1.PipelineRef{
					Name:   "build-pipeline-pass",
					Bundle: "quay.io/kpavic/test-bundle:build-pipeline-pass",
				},
				Params: []tektonv1beta1.Param{
					{
						Name: "output-image",
						Value: tektonv1beta1.ArrayOrString{
							Type:      "string",
							StringVal: "quay.io/redhat-appstudio/sample-image",
						},
					},
				},
			},
		}
		Expect(k8sClient.Create(ctx, testBuildPipelineRun)).Should(Succeed())

		testBuildPipelineRun.Status = tektonv1beta1.PipelineRunStatus{
			PipelineRunStatusFields: tektonv1beta1.PipelineRunStatusFields{
				PipelineResults: []tektonv1beta1.PipelineRunResult{
					{
						Name:  "IMAGE_DIGEST",
						Value: *tektonv1beta1.NewArrayOrString("image_digest_value"),
					},
					{
						Name:  "IMAGE_URL",
						Value: *tektonv1beta1.NewArrayOrString(sample_image),
					},
					{
						Name:  "CHAINS-GIT_URL",
						Value: *tektonv1beta1.NewArrayOrString("git_url_value"),
					},
					{
						Name:  "CHAINS-GIT_COMMIT",
						Value: *tektonv1beta1.NewArrayOrString("git_commit_value"),
					},
				},
			},
			Status: v1.Status{
				Conditions: v1.Conditions{
					apis.Condition{
						Reason: "Completed",
						Status: "True",
						Type:   apis.ConditionSucceeded,
					},
				},
			},
		}
		Expect(k8sClient.Status().Update(ctx, testBuildPipelineRun)).Should(Succeed())

		Eventually(func() error {
			err := k8sClient.Get(ctx, types.NamespacedName{
				Name:      testBuildPipelineRun.Name,
				Namespace: "default",
			}, testBuildPipelineRun)
			if err != nil {
				return err
			}
			if !helpers.HasPipelineRunSucceeded(testBuildPipelineRun) {
				return fmt.Errorf("Pipeline is not marked as succeeded yet")
			}
			return err
		}, time.Second*10).ShouldNot(HaveOccurred())

		Eventually(func() error {
			err := k8sClient.Get(ctx, types.NamespacedName{
				Name:      hasSnapshot.Name,
				Namespace: "default",
			}, hasSnapshot)
			return err
		}, time.Second*10).ShouldNot(HaveOccurred())
	})
	AfterEach(func() {
		err := k8sClient.Delete(ctx, hasSnapshot)
		Expect(err == nil || errors.IsNotFound(err)).To(BeTrue())
		err = k8sClient.Delete(ctx, testpipelineRun)
		Expect(err == nil || errors.IsNotFound(err)).To(BeTrue())
		err = k8sClient.Delete(ctx, testBuildPipelineRun)
		Expect(err == nil || errors.IsNotFound(err)).To(BeTrue())
		err = k8sClient.Delete(ctx, testpipelineRunFailed)
		Expect(err == nil || errors.IsNotFound(err)).To(BeTrue())
	})

	AfterAll(func() {
		err := k8sClient.Delete(ctx, hasApp)
		Expect(err == nil || errors.IsNotFound(err)).To(BeTrue())
		err = k8sClient.Delete(ctx, hasComp)
		Expect(err == nil || errors.IsNotFound(err)).To(BeTrue())
		err = k8sClient.Delete(ctx, successfulTaskRun)
		Expect(err == nil || errors.IsNotFound(err)).To(BeTrue())
		err = k8sClient.Delete(ctx, failedTaskRun)
		Expect(err == nil || errors.IsNotFound(err)).To(BeTrue())
		err = k8sClient.Delete(ctx, skippedTaskRun)
		Expect(err == nil || errors.IsNotFound(err)).To(BeTrue())
		err = k8sClient.Delete(ctx, emptyTaskRun)
		Expect(err == nil || errors.IsNotFound(err)).To(BeTrue())
		err = k8sClient.Delete(ctx, malformedTaskRun)
		Expect(err == nil || errors.IsNotFound(err)).To(BeTrue())
		err = k8sClient.Delete(ctx, brokenJSONTaskRun)
		Expect(err == nil || errors.IsNotFound(err)).To(BeTrue())
<<<<<<< HEAD

	})

	It("should return all IntegrationTestScenarios used by the application", func() {
		updatedSnapshot, err := gitops.MarkSnapshotAsPassed(k8sClient, ctx, hasSnapshot, "test passed")
		Expect(err).To(BeNil())
		Expect(updatedSnapshot).NotTo(BeNil())
		Expect(gitops.HaveHACBSTestsFinished(hasSnapshot)).To(BeTrue())

		integrationTestScenarios, err := helpers.GetAllIntegrationTestScenariosForApplication(k8sClient, ctx, hasApp)
		Expect(err).To(BeNil())
		Expect(integrationTestScenarios).NotTo(BeNil())

		for _, integrationTestScenario := range *integrationTestScenarios {
			integrationTestScenario := integrationTestScenario //G601
			integrationPipelineRuns, err := helpers.GetAllPipelineRunsForSnapshotAndScenario(k8sClient, ctx, hasSnapshot, &integrationTestScenario)
			Expect(err != nil && integrationPipelineRuns == nil)
			integrationPipelineRun, err := helpers.GetLatestPipelineRunForSnapshotAndScenario(k8sClient, ctx, hasSnapshot, &integrationTestScenario)
			Expect(err != nil && integrationPipelineRun == nil)
		}
		pipelineRunOutcome, err := helpers.CalculateIntegrationPipelineRunOutcome(k8sClient, ctx, logger, testpipelineRun)
		Expect(err).To(BeNil())
		Expect(pipelineRunOutcome).To(BeTrue())
	})

	It("should return all the required IntegrationTestScenarios used by the application", func() {
		updatedSnapshot, err := gitops.MarkSnapshotAsPassed(k8sClient, ctx, hasSnapshot, "test passed")
		Expect(err).To(BeNil())
		Expect(updatedSnapshot).NotTo(BeNil())
		Expect(gitops.HaveHACBSTestsFinished(hasSnapshot)).To(BeTrue())

		requiredIntegrationTestScenarios, err := helpers.GetRequiredIntegrationTestScenariosForApplication(k8sClient, ctx, hasApp)
		Expect(err).To(BeNil())
		Expect(requiredIntegrationTestScenarios).NotTo(BeNil())
		if requiredIntegrationTestScenarios != nil {
			for _, requiredIntegrationTestScenario := range *requiredIntegrationTestScenarios {
				requiredIntegrationTestScenario := requiredIntegrationTestScenario

				integrationPipelineRuns := &tektonv1beta1.PipelineRunList{}
				opts := []client.ListOption{
					client.InNamespace(hasApp.Namespace),
					client.MatchingLabels{
						"pipelines.appstudio.openshift.io/type": "test",
						"appstudio.openshift.io/snapshot":       hasSnapshot.Name,
						"test.appstudio.openshift.io/scenario":  requiredIntegrationTestScenario.Name,
					},
				}
				Eventually(func() bool {
					err := k8sClient.List(ctx, integrationPipelineRuns, opts...)
					return len(integrationPipelineRuns.Items) > 0 && err == nil
				}, time.Second*10).Should(BeTrue())

				allFoundIntegrationPipelineRuns, err := helpers.GetAllPipelineRunsForSnapshotAndScenario(k8sClient, ctx, hasSnapshot, &requiredIntegrationTestScenario)
				Expect(err != nil && integrationPipelineRuns != nil && len(*allFoundIntegrationPipelineRuns) > 0)

				integrationPipelineRun, err := helpers.GetLatestPipelineRunForSnapshotAndScenario(k8sClient, ctx, hasSnapshot, &requiredIntegrationTestScenario)
				Expect(err != nil && integrationPipelineRun == nil)

				pipelineRunOutcome, err := helpers.CalculateIntegrationPipelineRunOutcome(k8sClient, ctx, logger, testpipelineRun)
				Expect(err).To(BeNil())
				Expect(pipelineRunOutcome).To(BeTrue())

				Expect(k8sClient.Delete(ctx, &integrationPipelineRuns.Items[0])).Should(Succeed())
			}
		}
	})

	It("can create an accurate Integration TaskRun from the given TaskRun status", func() {
		integrationTaskRun := helpers.NewTaskRunFromTektonTaskRun(logger, "task-success", &successfulTaskRun.Status)
		Expect(integrationTaskRun).NotTo(BeNil())
		Expect(integrationTaskRun.GetPipelineTaskName()).To(Equal("task-success"))
		Expect(integrationTaskRun.GetStartTime().Equal(now))
		Expect(integrationTaskRun.GetDuration().Minutes()).To(Equal(5.0))

		integrationTaskRun = helpers.NewTaskRunFromTektonTaskRun(logger, "task-instant", &emptyTaskRun.Status)
		Expect(integrationTaskRun).NotTo(BeNil())
		Expect(integrationTaskRun.GetPipelineTaskName()).To(Equal("task-instant"))
		Expect(integrationTaskRun.GetDuration().Minutes()).To(Equal(0.0))
		Expect(integrationTaskRun.GetTestResult()).To(BeNil())
	})

	It("ensures multiple task pipelinerun outcome when HACBSTests succeeded", func() {
=======
		err = k8sClient.Delete(ctx, integrationTestScenario)
		Expect(err == nil || errors.IsNotFound(err)).To(BeTrue())

	})

	It("can create an accurate Integration TaskRun from the given TaskRun status", func() {
		integrationTaskRun := helpers.NewTaskRunFromTektonTaskRun(logger, "task-success", &successfulTaskRun.Status)
		Expect(integrationTaskRun).NotTo(BeNil())
		Expect(integrationTaskRun.GetPipelineTaskName()).To(Equal("task-success"))
		Expect(integrationTaskRun.GetStartTime().Equal(now))
		Expect(integrationTaskRun.GetDuration().Minutes()).To(Equal(5.0))

		integrationTaskRun = helpers.NewTaskRunFromTektonTaskRun(logger, "task-instant", &emptyTaskRun.Status)
		Expect(integrationTaskRun).NotTo(BeNil())
		Expect(integrationTaskRun.GetPipelineTaskName()).To(Equal("task-instant"))
		Expect(integrationTaskRun.GetDuration().Minutes()).To(Equal(0.0))
		Expect(integrationTaskRun.GetTestResult()).To(BeNil())
	})

	It("ensures multiple task pipelinerun outcome when AppStudio Tests succeeded", func() {
>>>>>>> 88a4ba84
		testpipelineRun.Status = tektonv1beta1.PipelineRunStatus{
			PipelineRunStatusFields: tektonv1beta1.PipelineRunStatusFields{
				ChildReferences: []tektonv1beta1.ChildStatusReference{
					{
						Name:             successfulTaskRun.Name,
						PipelineTaskName: "pipeline1-task1",
<<<<<<< HEAD
					},
					{
						Name:             skippedTaskRun.Name,
						PipelineTaskName: "pipeline1-task2",
=======
					},
					{
						Name:             skippedTaskRun.Name,
						PipelineTaskName: "pipeline1-task2",
					},
				},
			},
			Status: v1.Status{
				Conditions: v1.Conditions{
					apis.Condition{
						Reason: "Completed",
						Status: "True",
						Type:   apis.ConditionSucceeded,
>>>>>>> 88a4ba84
					},
				},
			},
		}
		Expect(k8sClient.Status().Update(ctx, testpipelineRun)).Should(Succeed())

		pipelineRunOutcome, err := helpers.CalculateIntegrationPipelineRunOutcome(k8sClient, ctx, logger, testpipelineRun)
		Expect(err).To(BeNil())
		Expect(pipelineRunOutcome).To(BeTrue())

		gitops.MarkSnapshotAsPassed(k8sClient, ctx, hasSnapshot, "test passed")
		Expect(gitops.HaveAppStudioTestsSucceeded(hasSnapshot)).To(BeTrue())
	})

	It("ensures multiple task pipelinerun outcome when AppStudio Tests failed", func() {
		testpipelineRun.Status = tektonv1beta1.PipelineRunStatus{
			PipelineRunStatusFields: tektonv1beta1.PipelineRunStatusFields{},
		}
		testpipelineRun.Status.SetCondition(&apis.Condition{
			Type:   apis.ConditionSucceeded,
			Status: "False",
			Reason: "NotFindPipeline",
		})
		Expect(k8sClient.Status().Update(ctx, testpipelineRun)).Should(Succeed())

		pipelineRunOutcome, err := helpers.CalculateIntegrationPipelineRunOutcome(k8sClient, ctx, logger, testpipelineRun)
		Expect(err).To(BeNil())
		Expect(pipelineRunOutcome).To(BeFalse())

		gitops.MarkSnapshotAsFailed(k8sClient, ctx, hasSnapshot, "test failed")
		Expect(gitops.HaveAppStudioTestsSucceeded(hasSnapshot)).To(BeFalse())
	})

	It("no error from pipelinrun when AppStudio Tests failed", func() {
		testpipelineRun.Status = tektonv1beta1.PipelineRunStatus{
			PipelineRunStatusFields: tektonv1beta1.PipelineRunStatusFields{
				ChildReferences: []tektonv1beta1.ChildStatusReference{
					{
						Name:             failedTaskRun.Name,
						PipelineTaskName: "pipeline1-task1",
					},
					{
						Name:             skippedTaskRun.Name,
						PipelineTaskName: "pipeline1-task2",
<<<<<<< HEAD
=======
					},
				},
			},
			Status: v1.Status{
				Conditions: v1.Conditions{
					apis.Condition{
						Reason: "Failed",
						Status: "False",
						Type:   apis.ConditionSucceeded,
>>>>>>> 88a4ba84
					},
				},
			},
		}
		Expect(k8sClient.Status().Update(ctx, testpipelineRun)).Should(Succeed())

		pipelineRunOutcome, err := helpers.CalculateIntegrationPipelineRunOutcome(k8sClient, ctx, logger, testpipelineRun)
		Expect(err).To(BeNil())
		Expect(pipelineRunOutcome).To(BeFalse())

		gitops.MarkSnapshotAsFailed(k8sClient, ctx, hasSnapshot, "test failed")
		Expect(gitops.HaveAppStudioTestsSucceeded(hasSnapshot)).To(BeFalse())
	})

	It("ensure No Task pipelinerun passed when AppStudio Tests passed", func() {

		testpipelineRun.Status = tektonv1beta1.PipelineRunStatus{
			PipelineRunStatusFields: tektonv1beta1.PipelineRunStatusFields{
				ChildReferences: []tektonv1beta1.ChildStatusReference{
					{
						Name:             emptyTaskRun.Name,
						PipelineTaskName: "pipeline1-task1",
					},
					{
						Name:             emptyTaskRun.Name,
						PipelineTaskName: "pipeline1-task2",
<<<<<<< HEAD
=======
					},
				},
			},
			Status: v1.Status{
				Conditions: v1.Conditions{
					apis.Condition{
						Reason: "Failed",
						Status: "False",
						Type:   apis.ConditionSucceeded,
>>>>>>> 88a4ba84
					},
				},
			},
		}
		Expect(k8sClient.Status().Update(ctx, testpipelineRun)).Should(Succeed())

		pipelineRunOutcome, err := helpers.CalculateIntegrationPipelineRunOutcome(k8sClient, ctx, logger, testpipelineRun)
		Expect(err).To(BeNil())
		Expect(pipelineRunOutcome).To(BeFalse())

		gitops.MarkSnapshotAsPassed(k8sClient, ctx, hasSnapshot, "test passed")
		Expect(gitops.HaveAppStudioTestsSucceeded(hasSnapshot)).To(BeTrue())
	})

	It("can handle malformed TEST_OUTPUT result", func() {
		testpipelineRun.Status = tektonv1beta1.PipelineRunStatus{
			PipelineRunStatusFields: tektonv1beta1.PipelineRunStatusFields{
				ChildReferences: []tektonv1beta1.ChildStatusReference{
					{
						Name:             malformedTaskRun.Name,
						PipelineTaskName: "pipeline1-task1",
<<<<<<< HEAD
=======
					},
				},
			},
			Status: v1.Status{
				Conditions: v1.Conditions{
					apis.Condition{
						Reason: "Completed",
						Status: "True",
						Type:   apis.ConditionSucceeded,
>>>>>>> 88a4ba84
					},
				},
			},
		}

		Expect(k8sClient.Status().Update(ctx, testpipelineRun)).Should(Succeed())
		result, err := helpers.CalculateIntegrationPipelineRunOutcome(k8sClient, ctx, logr.Discard(), testpipelineRun)
		Expect(err).ToNot(BeNil())
		Expect(result).To(BeFalse())
	})

	It("can handle broken json as TEST_OUTPUT result", func() {
		testpipelineRun.Status = tektonv1beta1.PipelineRunStatus{
			PipelineRunStatusFields: tektonv1beta1.PipelineRunStatusFields{
				ChildReferences: []tektonv1beta1.ChildStatusReference{
					{
						Name:             brokenJSONTaskRun.Name,
						PipelineTaskName: "pipeline1-task1",
<<<<<<< HEAD
=======
					},
				},
			},
			Status: v1.Status{
				Conditions: v1.Conditions{
					apis.Condition{
						Reason: "Completed",
						Status: "True",
						Type:   apis.ConditionSucceeded,
>>>>>>> 88a4ba84
					},
				},
			},
		}

		Expect(k8sClient.Status().Update(ctx, testpipelineRun)).Should(Succeed())
		result, err := helpers.CalculateIntegrationPipelineRunOutcome(k8sClient, ctx, logr.Discard(), testpipelineRun)
		Expect(err).ToNot(BeNil())
		Expect(result).To(BeFalse())
	})

	It("can get all the TaskRuns for a PipelineRun with childReferences", func() {
		testpipelineRun.Status = tektonv1beta1.PipelineRunStatus{
			PipelineRunStatusFields: tektonv1beta1.PipelineRunStatusFields{
				ChildReferences: []tektonv1beta1.ChildStatusReference{
					{
						Name:             successfulTaskRun.Name,
						PipelineTaskName: "pipeline1-task1",
					},
					{
						Name:             skippedTaskRun.Name,
						PipelineTaskName: "pipeline1-task2",
<<<<<<< HEAD
=======
					},
				},
			},
			Status: v1.Status{
				Conditions: v1.Conditions{
					apis.Condition{
						Reason: "Completed",
						Status: "True",
						Type:   apis.ConditionSucceeded,
>>>>>>> 88a4ba84
					},
				},
			},
		}

		taskRuns, err := helpers.GetAllChildTaskRunsForPipelineRun(k8sClient, ctx, logr.Discard(), testpipelineRun)
		Expect(err).To(BeNil())
		Expect(len(taskRuns)).To(Equal(2))

		// We expect the tasks to be sorted by start time
		tr1 := taskRuns[0]
		Expect(tr1.GetPipelineTaskName()).To(Equal("pipeline1-task1"))
		Expect(tr1.GetStartTime().Equal(now))
		Expect(tr1.GetDuration().Minutes()).To(Equal(5.0))

		result1, err := tr1.GetTestResult()
		Expect(err).To(BeNil())
		Expect(result1).ToNot(BeNil())
		Expect(result1.Result).To(Equal("SUCCESS"))
		Expect(result1.Successes).To(Equal(10))

		result2, err := tr1.GetTestResult()
		Expect(err).To(BeNil())
		Expect(result1).To(Equal(result2))

		tr2 := taskRuns[1]
		Expect(tr2.GetStartTime().Equal(now.Add(5 * time.Minute)))
		Expect(tr2.GetDuration().Minutes()).To(Equal(5.0))
<<<<<<< HEAD

		result3, err := tr2.GetTestResult()
		Expect(err).To(BeNil())
		Expect(result3).ToNot(BeNil())
		Expect(result3.Result).To(Equal("SKIPPED"))
		Expect(result3.Successes).To(Equal(0))
	})

	It("can return nil for a PipelineRun with no childReferences", func() {
		testpipelineRun.Status = tektonv1beta1.PipelineRunStatus{
			PipelineRunStatusFields: tektonv1beta1.PipelineRunStatusFields{},
		}

		taskRuns, err := helpers.GetAllChildTaskRunsForPipelineRun(k8sClient, ctx, logr.Discard(), testpipelineRun)
		Expect(err).To(BeNil())
		Expect(taskRuns).To(BeNil())
	})
=======
>>>>>>> 88a4ba84

		result3, err := tr2.GetTestResult()
		Expect(err).To(BeNil())
		Expect(result3).ToNot(BeNil())
		Expect(result3.Result).To(Equal("SKIPPED"))
		Expect(result3.Successes).To(Equal(0))
	})

	It("can return nil for a PipelineRun with no childReferences", func() {
		testpipelineRun.Status = tektonv1beta1.PipelineRunStatus{
			PipelineRunStatusFields: tektonv1beta1.PipelineRunStatusFields{},
		}

		taskRuns, err := helpers.GetAllChildTaskRunsForPipelineRun(k8sClient, ctx, logr.Discard(), testpipelineRun)
		Expect(err).To(BeNil())
		Expect(taskRuns).To(BeNil())
	})
})<|MERGE_RESOLUTION|>--- conflicted
+++ resolved
@@ -7,7 +7,7 @@
 	"github.com/go-logr/logr"
 	. "github.com/onsi/ginkgo/v2"
 	. "github.com/onsi/gomega"
-	"github.com/redhat-appstudio/integration-service/api/v1alpha1"
+	"github.com/redhat-appstudio/integration-service/api/v1beta1"
 	tektonv1beta1 "github.com/tektoncd/pipeline/pkg/apis/pipeline/v1beta1"
 
 	applicationapiv1alpha1 "github.com/redhat-appstudio/application-api/api/v1alpha1"
@@ -28,22 +28,6 @@
 	)
 
 	var (
-<<<<<<< HEAD
-		testpipelineRun      *tektonv1beta1.PipelineRun
-		testBuildPipelineRun *tektonv1beta1.PipelineRun
-		successfulTaskRun    *tektonv1beta1.TaskRun
-		failedTaskRun        *tektonv1beta1.TaskRun
-		skippedTaskRun       *tektonv1beta1.TaskRun
-		emptyTaskRun         *tektonv1beta1.TaskRun
-		malformedTaskRun     *tektonv1beta1.TaskRun
-		brokenJSONTaskRun    *tektonv1beta1.TaskRun
-		now                  time.Time
-		hasComp              *applicationapiv1alpha1.Component
-		hasApp               *applicationapiv1alpha1.Application
-		hasSnapshot          *applicationapiv1alpha1.Snapshot
-		logger               logr.Logger
-		sample_image         string
-=======
 		//two test pipeline for integrationTestScenario
 		testpipelineRun         *tektonv1beta1.PipelineRun
 		testpipelineRunFailed   *tektonv1beta1.PipelineRun
@@ -59,9 +43,8 @@
 		hasApp                  *applicationapiv1alpha1.Application
 		hasSnapshot             *applicationapiv1alpha1.Snapshot
 		logger                  logr.Logger
-		integrationTestScenario *v1alpha1.IntegrationTestScenario
+		integrationTestScenario *v1beta1.IntegrationTestScenario
 		sample_image            string
->>>>>>> 88a4ba84
 	)
 
 	BeforeAll(func() {
@@ -99,9 +82,7 @@
 		}
 		Expect(k8sClient.Create(ctx, hasComp)).Should(Succeed())
 
-<<<<<<< HEAD
-=======
-		integrationTestScenario = &v1alpha1.IntegrationTestScenario{
+		integrationTestScenario = &v1beta1.IntegrationTestScenario{
 			ObjectMeta: metav1.ObjectMeta{
 				Name:      "example-pass",
 				Namespace: "default",
@@ -110,11 +91,26 @@
 					"test.appstudio.openshift.io/optional": "false",
 				},
 			},
-			Spec: v1alpha1.IntegrationTestScenarioSpec{
+			Spec: v1beta1.IntegrationTestScenarioSpec{
 				Application: "application-sample",
-				Bundle:      "quay.io/kpavic/test-bundle:component-pipeline-pass",
-				Pipeline:    "component-pipeline-pass",
-				Environment: v1alpha1.TestEnvironment{
+				ResolverRef: v1beta1.ResolverRef{
+					Resolver: "git",
+					Params: []v1beta1.ResolverParameter{
+						{
+							Name:  "url",
+							Value: "https://github.com/redhat-appstudio/integration-examples.git",
+						},
+						{
+							Name:  "revision",
+							Value: "main",
+						},
+						{
+							Name:  "pathInRepo",
+							Value: "pipelineruns/integration_pipelinerun_pass.yaml",
+						},
+					},
+				},
+				Environment: v1beta1.TestEnvironment{
 					Name: "envname",
 					Type: "POC",
 					Configuration: &applicationapiv1alpha1.EnvironmentConfiguration{
@@ -125,7 +121,6 @@
 		}
 		Expect(k8sClient.Create(ctx, integrationTestScenario)).Should(Succeed())
 
->>>>>>> 88a4ba84
 		successfulTaskRun = &tektonv1beta1.TaskRun{
 			ObjectMeta: metav1.ObjectMeta{
 				Name:      "test-taskrun-pass",
@@ -147,11 +142,7 @@
 				CompletionTime: &metav1.Time{Time: now.Add(5 * time.Minute)},
 				TaskRunResults: []tektonv1beta1.TaskRunResult{
 					{
-<<<<<<< HEAD
-						Name: "HACBS_TEST_OUTPUT",
-=======
 						Name: "TEST_OUTPUT",
->>>>>>> 88a4ba84
 						Value: *tektonv1beta1.NewArrayOrString(`{
 											"result": "SUCCESS",
 											"timestamp": "1665405318",
@@ -186,11 +177,7 @@
 				CompletionTime: &metav1.Time{Time: now.Add(5 * time.Minute)},
 				TaskRunResults: []tektonv1beta1.TaskRunResult{
 					{
-<<<<<<< HEAD
-						Name: "HACBS_TEST_OUTPUT",
-=======
 						Name: "TEST_OUTPUT",
->>>>>>> 88a4ba84
 						Value: *tektonv1beta1.NewArrayOrString(`{
 											"result": "FAILURE",
 											"timestamp": "1665405317",
@@ -225,11 +212,7 @@
 				CompletionTime: &metav1.Time{Time: now.Add(10 * time.Minute)},
 				TaskRunResults: []tektonv1beta1.TaskRunResult{
 					{
-<<<<<<< HEAD
-						Name: "HACBS_TEST_OUTPUT",
-=======
 						Name: "TEST_OUTPUT",
->>>>>>> 88a4ba84
 						Value: *tektonv1beta1.NewArrayOrString(`{
 											"result": "SKIPPED",
 											"timestamp": "1665405318",
@@ -284,11 +267,7 @@
 				CompletionTime: &metav1.Time{Time: now.Add(5 * time.Minute)},
 				TaskRunResults: []tektonv1beta1.TaskRunResult{
 					{
-<<<<<<< HEAD
-						Name:  "HACBS_TEST_OUTPUT",
-=======
 						Name:  "TEST_OUTPUT",
->>>>>>> 88a4ba84
 						Value: *tektonv1beta1.NewArrayOrString("invalid json"),
 					},
 				},
@@ -317,11 +296,7 @@
 				CompletionTime: &metav1.Time{Time: now.Add(5 * time.Minute)},
 				TaskRunResults: []tektonv1beta1.TaskRunResult{
 					{
-<<<<<<< HEAD
-						Name: "HACBS_TEST_OUTPUT",
-=======
 						Name: "TEST_OUTPUT",
->>>>>>> 88a4ba84
 						Value: *tektonv1beta1.NewArrayOrString(`{
 											"success":false,
 											"errors":[{"code":6007,"message":"Malformed JSON in request body"}],
@@ -525,72 +500,9 @@
 		Expect(err == nil || errors.IsNotFound(err)).To(BeTrue())
 		err = k8sClient.Delete(ctx, brokenJSONTaskRun)
 		Expect(err == nil || errors.IsNotFound(err)).To(BeTrue())
-<<<<<<< HEAD
-
-	})
-
-	It("should return all IntegrationTestScenarios used by the application", func() {
-		updatedSnapshot, err := gitops.MarkSnapshotAsPassed(k8sClient, ctx, hasSnapshot, "test passed")
-		Expect(err).To(BeNil())
-		Expect(updatedSnapshot).NotTo(BeNil())
-		Expect(gitops.HaveHACBSTestsFinished(hasSnapshot)).To(BeTrue())
-
-		integrationTestScenarios, err := helpers.GetAllIntegrationTestScenariosForApplication(k8sClient, ctx, hasApp)
-		Expect(err).To(BeNil())
-		Expect(integrationTestScenarios).NotTo(BeNil())
-
-		for _, integrationTestScenario := range *integrationTestScenarios {
-			integrationTestScenario := integrationTestScenario //G601
-			integrationPipelineRuns, err := helpers.GetAllPipelineRunsForSnapshotAndScenario(k8sClient, ctx, hasSnapshot, &integrationTestScenario)
-			Expect(err != nil && integrationPipelineRuns == nil)
-			integrationPipelineRun, err := helpers.GetLatestPipelineRunForSnapshotAndScenario(k8sClient, ctx, hasSnapshot, &integrationTestScenario)
-			Expect(err != nil && integrationPipelineRun == nil)
-		}
-		pipelineRunOutcome, err := helpers.CalculateIntegrationPipelineRunOutcome(k8sClient, ctx, logger, testpipelineRun)
-		Expect(err).To(BeNil())
-		Expect(pipelineRunOutcome).To(BeTrue())
-	})
-
-	It("should return all the required IntegrationTestScenarios used by the application", func() {
-		updatedSnapshot, err := gitops.MarkSnapshotAsPassed(k8sClient, ctx, hasSnapshot, "test passed")
-		Expect(err).To(BeNil())
-		Expect(updatedSnapshot).NotTo(BeNil())
-		Expect(gitops.HaveHACBSTestsFinished(hasSnapshot)).To(BeTrue())
-
-		requiredIntegrationTestScenarios, err := helpers.GetRequiredIntegrationTestScenariosForApplication(k8sClient, ctx, hasApp)
-		Expect(err).To(BeNil())
-		Expect(requiredIntegrationTestScenarios).NotTo(BeNil())
-		if requiredIntegrationTestScenarios != nil {
-			for _, requiredIntegrationTestScenario := range *requiredIntegrationTestScenarios {
-				requiredIntegrationTestScenario := requiredIntegrationTestScenario
-
-				integrationPipelineRuns := &tektonv1beta1.PipelineRunList{}
-				opts := []client.ListOption{
-					client.InNamespace(hasApp.Namespace),
-					client.MatchingLabels{
-						"pipelines.appstudio.openshift.io/type": "test",
-						"appstudio.openshift.io/snapshot":       hasSnapshot.Name,
-						"test.appstudio.openshift.io/scenario":  requiredIntegrationTestScenario.Name,
-					},
-				}
-				Eventually(func() bool {
-					err := k8sClient.List(ctx, integrationPipelineRuns, opts...)
-					return len(integrationPipelineRuns.Items) > 0 && err == nil
-				}, time.Second*10).Should(BeTrue())
-
-				allFoundIntegrationPipelineRuns, err := helpers.GetAllPipelineRunsForSnapshotAndScenario(k8sClient, ctx, hasSnapshot, &requiredIntegrationTestScenario)
-				Expect(err != nil && integrationPipelineRuns != nil && len(*allFoundIntegrationPipelineRuns) > 0)
-
-				integrationPipelineRun, err := helpers.GetLatestPipelineRunForSnapshotAndScenario(k8sClient, ctx, hasSnapshot, &requiredIntegrationTestScenario)
-				Expect(err != nil && integrationPipelineRun == nil)
-
-				pipelineRunOutcome, err := helpers.CalculateIntegrationPipelineRunOutcome(k8sClient, ctx, logger, testpipelineRun)
-				Expect(err).To(BeNil())
-				Expect(pipelineRunOutcome).To(BeTrue())
-
-				Expect(k8sClient.Delete(ctx, &integrationPipelineRuns.Items[0])).Should(Succeed())
-			}
-		}
+		err = k8sClient.Delete(ctx, integrationTestScenario)
+		Expect(err == nil || errors.IsNotFound(err)).To(BeTrue())
+
 	})
 
 	It("can create an accurate Integration TaskRun from the given TaskRun status", func() {
@@ -607,41 +519,13 @@
 		Expect(integrationTaskRun.GetTestResult()).To(BeNil())
 	})
 
-	It("ensures multiple task pipelinerun outcome when HACBSTests succeeded", func() {
-=======
-		err = k8sClient.Delete(ctx, integrationTestScenario)
-		Expect(err == nil || errors.IsNotFound(err)).To(BeTrue())
-
-	})
-
-	It("can create an accurate Integration TaskRun from the given TaskRun status", func() {
-		integrationTaskRun := helpers.NewTaskRunFromTektonTaskRun(logger, "task-success", &successfulTaskRun.Status)
-		Expect(integrationTaskRun).NotTo(BeNil())
-		Expect(integrationTaskRun.GetPipelineTaskName()).To(Equal("task-success"))
-		Expect(integrationTaskRun.GetStartTime().Equal(now))
-		Expect(integrationTaskRun.GetDuration().Minutes()).To(Equal(5.0))
-
-		integrationTaskRun = helpers.NewTaskRunFromTektonTaskRun(logger, "task-instant", &emptyTaskRun.Status)
-		Expect(integrationTaskRun).NotTo(BeNil())
-		Expect(integrationTaskRun.GetPipelineTaskName()).To(Equal("task-instant"))
-		Expect(integrationTaskRun.GetDuration().Minutes()).To(Equal(0.0))
-		Expect(integrationTaskRun.GetTestResult()).To(BeNil())
-	})
-
 	It("ensures multiple task pipelinerun outcome when AppStudio Tests succeeded", func() {
->>>>>>> 88a4ba84
 		testpipelineRun.Status = tektonv1beta1.PipelineRunStatus{
 			PipelineRunStatusFields: tektonv1beta1.PipelineRunStatusFields{
 				ChildReferences: []tektonv1beta1.ChildStatusReference{
 					{
 						Name:             successfulTaskRun.Name,
 						PipelineTaskName: "pipeline1-task1",
-<<<<<<< HEAD
-					},
-					{
-						Name:             skippedTaskRun.Name,
-						PipelineTaskName: "pipeline1-task2",
-=======
 					},
 					{
 						Name:             skippedTaskRun.Name,
@@ -655,7 +539,6 @@
 						Reason: "Completed",
 						Status: "True",
 						Type:   apis.ConditionSucceeded,
->>>>>>> 88a4ba84
 					},
 				},
 			},
@@ -700,8 +583,6 @@
 					{
 						Name:             skippedTaskRun.Name,
 						PipelineTaskName: "pipeline1-task2",
-<<<<<<< HEAD
-=======
 					},
 				},
 			},
@@ -711,7 +592,6 @@
 						Reason: "Failed",
 						Status: "False",
 						Type:   apis.ConditionSucceeded,
->>>>>>> 88a4ba84
 					},
 				},
 			},
@@ -738,8 +618,6 @@
 					{
 						Name:             emptyTaskRun.Name,
 						PipelineTaskName: "pipeline1-task2",
-<<<<<<< HEAD
-=======
 					},
 				},
 			},
@@ -749,7 +627,6 @@
 						Reason: "Failed",
 						Status: "False",
 						Type:   apis.ConditionSucceeded,
->>>>>>> 88a4ba84
 					},
 				},
 			},
@@ -771,8 +648,6 @@
 					{
 						Name:             malformedTaskRun.Name,
 						PipelineTaskName: "pipeline1-task1",
-<<<<<<< HEAD
-=======
 					},
 				},
 			},
@@ -782,7 +657,6 @@
 						Reason: "Completed",
 						Status: "True",
 						Type:   apis.ConditionSucceeded,
->>>>>>> 88a4ba84
 					},
 				},
 			},
@@ -801,8 +675,6 @@
 					{
 						Name:             brokenJSONTaskRun.Name,
 						PipelineTaskName: "pipeline1-task1",
-<<<<<<< HEAD
-=======
 					},
 				},
 			},
@@ -812,7 +684,6 @@
 						Reason: "Completed",
 						Status: "True",
 						Type:   apis.ConditionSucceeded,
->>>>>>> 88a4ba84
 					},
 				},
 			},
@@ -835,8 +706,6 @@
 					{
 						Name:             skippedTaskRun.Name,
 						PipelineTaskName: "pipeline1-task2",
-<<<<<<< HEAD
-=======
 					},
 				},
 			},
@@ -846,7 +715,6 @@
 						Reason: "Completed",
 						Status: "True",
 						Type:   apis.ConditionSucceeded,
->>>>>>> 88a4ba84
 					},
 				},
 			},
@@ -875,7 +743,6 @@
 		tr2 := taskRuns[1]
 		Expect(tr2.GetStartTime().Equal(now.Add(5 * time.Minute)))
 		Expect(tr2.GetDuration().Minutes()).To(Equal(5.0))
-<<<<<<< HEAD
 
 		result3, err := tr2.GetTestResult()
 		Expect(err).To(BeNil())
@@ -893,23 +760,4 @@
 		Expect(err).To(BeNil())
 		Expect(taskRuns).To(BeNil())
 	})
-=======
->>>>>>> 88a4ba84
-
-		result3, err := tr2.GetTestResult()
-		Expect(err).To(BeNil())
-		Expect(result3).ToNot(BeNil())
-		Expect(result3.Result).To(Equal("SKIPPED"))
-		Expect(result3.Successes).To(Equal(0))
-	})
-
-	It("can return nil for a PipelineRun with no childReferences", func() {
-		testpipelineRun.Status = tektonv1beta1.PipelineRunStatus{
-			PipelineRunStatusFields: tektonv1beta1.PipelineRunStatusFields{},
-		}
-
-		taskRuns, err := helpers.GetAllChildTaskRunsForPipelineRun(k8sClient, ctx, logr.Discard(), testpipelineRun)
-		Expect(err).To(BeNil())
-		Expect(taskRuns).To(BeNil())
-	})
 })