/*
Copyright 2022.

Licensed under the Apache License, Version 2.0 (the "License");
you may not use this file except in compliance with the License.
You may obtain a copy of the License at

    http://www.apache.org/licenses/LICENSE-2.0

Unless required by applicable law or agreed to in writing, software
distributed under the License is distributed on an "AS IS" BASIS,
WITHOUT WARRANTIES OR CONDITIONS OF ANY KIND, either express or implied.
See the License for the specific language governing permissions and
limitations under the License.
*/

package pipeline

import (
	"reflect"
	"time"

	"k8s.io/apimachinery/pkg/api/errors"

	. "github.com/onsi/ginkgo/v2"
	. "github.com/onsi/gomega"
	tektonv1beta1 "github.com/tektoncd/pipeline/pkg/apis/pipeline/v1beta1"

	ctrl "sigs.k8s.io/controller-runtime"
	logf "sigs.k8s.io/controller-runtime/pkg/log"
	"sigs.k8s.io/controller-runtime/pkg/reconcile"

	applicationapiv1alpha1 "github.com/redhat-appstudio/application-api/api/v1alpha1"

	metav1 "k8s.io/apimachinery/pkg/apis/meta/v1"
	"k8s.io/apimachinery/pkg/runtime"
	"k8s.io/apimachinery/pkg/types"
	clientsetscheme "k8s.io/client-go/kubernetes/scheme"
	klog "k8s.io/klog/v2"
)

var _ = Describe("PipelineController", func() {
	var (
		manager            ctrl.Manager
		pipelineReconciler *Reconciler
		scheme             runtime.Scheme
		req                ctrl.Request
		successfulTaskRun  *tektonv1beta1.TaskRun
		testpipelineRun    *tektonv1beta1.PipelineRun
		hasApp             *applicationapiv1alpha1.Application
		hasComp            *applicationapiv1alpha1.Component
	)
	const (
		applicationName = "application-sample"
		SampleRepoLink  = "https://github.com/devfile-samples/devfile-sample-java-springboot-basic"
	)

	BeforeEach(func() {

		hasApp = &applicationapiv1alpha1.Application{
			ObjectMeta: metav1.ObjectMeta{
				Name:      applicationName,
				Namespace: "default",
			},
			Spec: applicationapiv1alpha1.ApplicationSpec{
				DisplayName: "application-sample",
				Description: "This is an example application",
			},
		}
		Expect(k8sClient.Create(ctx, hasApp)).Should(Succeed())

		hasComp = &applicationapiv1alpha1.Component{
			ObjectMeta: metav1.ObjectMeta{
				Name:      "component-sample",
				Namespace: "default",
			},
			Spec: applicationapiv1alpha1.ComponentSpec{
				ComponentName: "component-sample",
				Application:   applicationName,
				Source: applicationapiv1alpha1.ComponentSource{
					ComponentSourceUnion: applicationapiv1alpha1.ComponentSourceUnion{
						GitSource: &applicationapiv1alpha1.GitSource{
							URL: SampleRepoLink,
						},
					},
				},
			},
		}
		Expect(k8sClient.Create(ctx, hasComp)).Should(Succeed())

		successfulTaskRun = &tektonv1beta1.TaskRun{
			ObjectMeta: metav1.ObjectMeta{
				Name:      "test-taskrun-pass",
				Namespace: "default",
			},
			Spec: tektonv1beta1.TaskRunSpec{
				TaskRef: &tektonv1beta1.TaskRef{
					Name:   "test-taskrun-pass",
					Bundle: "quay.io/redhat-appstudio/example-tekton-bundle:test",
				},
			},
		}

		Expect(k8sClient.Create(ctx, successfulTaskRun)).Should(Succeed())

		now := time.Now()
		successfulTaskRun.Status = tektonv1beta1.TaskRunStatus{
			TaskRunStatusFields: tektonv1beta1.TaskRunStatusFields{
				StartTime:      &metav1.Time{Time: now},
				CompletionTime: &metav1.Time{Time: now.Add(5 * time.Minute)},
				TaskRunResults: []tektonv1beta1.TaskRunResult{
					{
<<<<<<< HEAD
						Name: "HACBS_TEST_OUTPUT",
=======
						Name: "TEST_OUTPUT",
>>>>>>> 88a4ba84
						Value: *tektonv1beta1.NewArrayOrString(`{
											"result": "SUCCESS",
											"timestamp": "1665405318",
											"failures": 0,
											"successes": 10,
											"warnings": 0
										}`),
					},
				},
			},
		}
		Expect(k8sClient.Status().Update(ctx, successfulTaskRun)).Should(Succeed())

		testpipelineRun = &tektonv1beta1.PipelineRun{
			ObjectMeta: metav1.ObjectMeta{
				Name:      "pipelinerun-sample",
				Namespace: "default",
				Labels: map[string]string{
					"pipelines.appstudio.openshift.io/type": "build",
					"pipelines.openshift.io/used-by":        "build-cloud",
					"pipelines.openshift.io/runtime":        "nodejs",
					"pipelines.openshift.io/strategy":       "s2i",
					"appstudio.openshift.io/component":      "component-sample",
					"appstudio.openshift.io/application":    applicationName,
				},
				Annotations: map[string]string{
					"appstudio.redhat.com/updateComponentOnSuccess": "false",
				},
			},
			Spec: tektonv1beta1.PipelineRunSpec{
				PipelineRef: &tektonv1beta1.PipelineRef{
					Name:   "build-pipeline-pass",
					Bundle: "quay.io/kpavic/test-bundle:build-pipeline-pass",
				},
				Params: []tektonv1beta1.Param{
					{
						Name: "output-image",
						Value: tektonv1beta1.ArrayOrString{
							Type:      "string",
							StringVal: "quay.io/redhat-appstudio/sample-image",
						},
					},
				},
			},
		}
		Expect(k8sClient.Create(ctx, testpipelineRun)).Should(Succeed())

		testpipelineRun.Status = tektonv1beta1.PipelineRunStatus{
			PipelineRunStatusFields: tektonv1beta1.PipelineRunStatusFields{
				ChildReferences: []tektonv1beta1.ChildStatusReference{
					{
						Name:             successfulTaskRun.Name,
						PipelineTaskName: "task1",
					},
				},
			},
		}
		Expect(k8sClient.Status().Update(ctx, testpipelineRun)).Should(Succeed())

		req = ctrl.Request{
			NamespacedName: types.NamespacedName{
				Namespace: "default",
				Name:      testpipelineRun.Name,
			},
		}

		webhookInstallOptions := &testEnv.WebhookInstallOptions

		klog.Info(webhookInstallOptions.LocalServingHost)
		klog.Info(webhookInstallOptions.LocalServingPort)
		klog.Info(webhookInstallOptions.LocalServingCertDir)

		var err error
		manager, err = ctrl.NewManager(cfg, ctrl.Options{
			Scheme:             clientsetscheme.Scheme,
			Host:               webhookInstallOptions.LocalServingHost,
			Port:               webhookInstallOptions.LocalServingPort,
			CertDir:            webhookInstallOptions.LocalServingCertDir,
			MetricsBindAddress: "0", // this disables metrics
			LeaderElection:     false,
		})
		Expect(err).NotTo(HaveOccurred())
		Expect(err).To(BeNil())

		pipelineReconciler = NewIntegrationReconciler(k8sClient, &logf.Log, &scheme)
	})

	AfterEach(func() {
		err := k8sClient.Delete(ctx, hasApp)
		Expect(err == nil || errors.IsNotFound(err)).To(BeTrue())
		err = k8sClient.Delete(ctx, hasComp)
		Expect(err == nil || errors.IsNotFound(err)).To(BeTrue())
		err = k8sClient.Delete(ctx, testpipelineRun)
		Expect(err == nil || errors.IsNotFound(err)).To(BeTrue())
		err = k8sClient.Delete(ctx, successfulTaskRun)
		Expect(err == nil || errors.IsNotFound(err)).To(BeTrue())
	})

	It("can create and return a new Reconciler object", func() {
		Expect(reflect.TypeOf(pipelineReconciler)).To(Equal(reflect.TypeOf(&Reconciler{})))
	})

	It("can fail when Reconcile fails to prepare the adapter when pipeline is not found", func() {
		Expect(k8sClient.Delete(ctx, testpipelineRun)).Should(Succeed())
		Eventually(func() error {
			_, err := pipelineReconciler.Reconcile(ctx, req)
			return err
		}).Should(BeNil())
	})

	It("can Reconcile function prepare the adapter and return the result of the reconcile handling operation", func() {
		result, err := pipelineReconciler.Reconcile(ctx, req)
		Expect(reflect.TypeOf(result)).To(Equal(reflect.TypeOf(reconcile.Result{})))
		Expect(err).To(BeNil())
	})

	It("can setup the cache by adding a new index field to search for ReleasePlanAdmissions", func() {
		err := setupCache(manager)
		Expect(err).ToNot(HaveOccurred())
	})

	It("can setup a new controller manager with the given reconciler", func() {
		err := setupControllerWithManager(manager, pipelineReconciler)
		Expect(err).NotTo(HaveOccurred())
	})

	It("can setup a new Controller manager and start it", func() {
		err := SetupController(manager, &ctrl.Log)
		Expect(err).To(BeNil())
		go func() {
			defer GinkgoRecover()
			err = manager.Start(ctx)
			Expect(err).NotTo(HaveOccurred())
		}()
	})

	When("pipelinerun has no component", func() {

		var (
			testPipelineRunNoComponent *tektonv1beta1.PipelineRun
			reqNoComponent             ctrl.Request
		)

		BeforeEach(func() {
			testPipelineRunNoComponent = &tektonv1beta1.PipelineRun{
				ObjectMeta: metav1.ObjectMeta{
					Name:      "pipelinerun-sample-no-component",
					Namespace: "default",
					Labels: map[string]string{
						"pipelines.appstudio.openshift.io/type": "test",
						"pipelines.openshift.io/used-by":        "build-cloud",
						"pipelines.openshift.io/runtime":        "nodejs",
						"pipelines.openshift.io/strategy":       "s2i",
						"appstudio.openshift.io/application":    applicationName,
					},
					Annotations: map[string]string{
						"appstudio.redhat.com/updateComponentOnSuccess": "false",
					},
				},
				Spec: tektonv1beta1.PipelineRunSpec{
					PipelineRef: &tektonv1beta1.PipelineRef{
						Name:   "build-pipeline-pass",
						Bundle: "quay.io/kpavic/test-bundle:build-pipeline-pass",
					},
					Params: []tektonv1beta1.Param{
						{
							Name: "output-image",
							Value: tektonv1beta1.ArrayOrString{
								Type:      "string",
								StringVal: "quay.io/redhat-appstudio/sample-image",
							},
						},
					},
				},
			}
			Expect(k8sClient.Create(ctx, testPipelineRunNoComponent)).Should(Succeed())

			reqNoComponent = ctrl.Request{
				NamespacedName: types.NamespacedName{
					Namespace: "default",
					Name:      testPipelineRunNoComponent.Name,
				},
			}
		})

		AfterEach(func() {
			err := k8sClient.Delete(ctx, testPipelineRunNoComponent)
			Expect(err == nil || errors.IsNotFound(err)).To(BeTrue())
		})

		It("reconcile with application taken from pipelinerun (test pipeline)", func() {
			result, err := pipelineReconciler.Reconcile(ctx, reqNoComponent)
			Expect(reflect.TypeOf(result)).To(Equal(reflect.TypeOf(reconcile.Result{})))
			Expect(err).To(BeNil())
		})

	})
})<|MERGE_RESOLUTION|>--- conflicted
+++ resolved
@@ -110,11 +110,7 @@
 				CompletionTime: &metav1.Time{Time: now.Add(5 * time.Minute)},
 				TaskRunResults: []tektonv1beta1.TaskRunResult{
 					{
-<<<<<<< HEAD
-						Name: "HACBS_TEST_OUTPUT",
-=======
 						Name: "TEST_OUTPUT",
->>>>>>> 88a4ba84
 						Value: *tektonv1beta1.NewArrayOrString(`{
 											"result": "SUCCESS",
 											"timestamp": "1665405318",
